from collections import namedtuple
import logging
from multiprocessing import Event

from kafka import KafkaClient
from kafka import SimpleConsumer

from yelp_kafka.error import ProcessMessageError


Message = namedtuple("Message", ["partition", "offset", "key", "value"])
"""Tuple representing a kafka message.

* **partition**\(``int``): The partition number of the message
* **offset**\(``int``): Message offset
* **key**\(``str``): Message key
* **value**\(``str``): Message value
"""


class KafkaSimpleConsumer(object):
    """ Base class for consuming from kafka.
    Implement the logic to connect to kafka and consume messages.
    KafkaSimpleConsumer is a wrapper around kafka-python SimpleConsumer.
    KafkaSimpleConsumer relies on it in order to consume messages from kafka.
    KafkaSimpleConsumer does not catch exceptions raised by kafka-python.

    An instance of this class can be used as iterator
    to consume messages from kafka.

    :param topic: topic to consume from.
    :type topic: string.
    :param config: consumer configuration.
    :type config: dict.
    :param partitions: topic partitions to consumer from.
    :type partitions: list.
    """

    def __init__(self, topic, config, partitions=None):
        self.log = logging.getLogger(self.__class__.__name__)
        if not isinstance(topic, str):
            raise TypeError("Topic must be a string")
        self.topic = topic
        if partitions and not isinstance(partitions, list):
            raise TypeError("Partitions must be a list")
        self.partitions = partitions
        self.kafka_consumer = None
        self.config = config

    def connect(self):
        """ Connect to kafka and validate the offsets for a topic.
        It uses config parameters to create a kafka-python
        KafkaClient and SimpleConsumer.
        """
        # Instantiate a kafka client connected to kafka.
        self.client = KafkaClient(self.config.cluster.broker_list,
                                  client_id=self.config.client_id)

        # Create a kafka SimpleConsumer.
        self.kafka_consumer = SimpleConsumer(
            client=self.client, topic=self.topic, partitions=self.partitions,
            **self.config.get_simple_consumer_args()
        )
        self.log.debug(
<<<<<<< HEAD
            "Connected to kafka. Topic %s, partitions %s, %s", self.topic,
            self.partitions, ','.join(
                ['{0} {1}'.format(k, v)
                 for k, v in self.config.get_simple_consumer_args().iteritems()]
            ))
=======
            "Connected to kafka. Topic %s, group %s, partitions %s, %s",
            self.topic,
            self._config['group_id'],
            self.partitions,
            ','.join(['%{0} %{1}'.format(k, self._config[k]) for k in CONSUMER_CONFIG_KEYS])
        )
>>>>>>> adb0e273
        self.kafka_consumer.provide_partition_info()
        self._validate_offsets(self.config.auto_offset_reset)

    def __iter__(self):
        for partition, kafka_message in self.kafka_consumer:
            # We need to filter out possible old messages.
            # See https://github.com/mumrah/kafka-python/issues/322
            # kafka-python increments the offsets value just before returning the
            # message, so we need to compare the message offset with the
            # current - 1
            if kafka_message[0] >= self.kafka_consumer.offsets[partition] - 1:
                yield Message(
                    partition=partition,
                    offset=kafka_message[0],
                    key=kafka_message[1].key,
                    value=kafka_message[1].value
                )

    def close(self):
        """Disconnect from kafka.
        If auto_commit is enabled commit offsets before disconnecting.
        """
        if self.kafka_consumer.auto_commit is True:
            try:
                self.kafka_consumer.commit()
            except:
                self.log.exception("Commit error. "
                                   "Offsets may not have been committed")
        # Close all the connections to kafka brokers. KafkaClient open
        # connections to all the partition leaders.
        self.client.close()

    def get_message(self, block=True, timeout=0.1):
        """Get message from kafka. It supports the same arguments of get_message
        in kafka-python SimpleConsumer.

        :param block: If True, the API will block till at least a message is fetched.
        :type block: boolean
        :param timeout: If block is True, the function will block for the specified
                        time (in seconds) ultil count messages is fetched.
                        If None, it will block forever.

        :returns: a Kafka message
        :rtype: Message namedtuple, which consists of: partition number,
                offset, key, and message value
        """
        while True:
            fetched_message = self.kafka_consumer.get_message(block, timeout)
            if fetched_message is None:
                # get message timed out returns None
                return None
            else:
                partition, kafka_message = fetched_message
                # We need to filter out possible old messages.
                # See https://github.com/mumrah/kafka-python/issues/322
                # kafka-python increments the offsets value just before returning the
                # message, so we need to compare the message offset with the
                # current - 1
                if kafka_message[0] >= self.kafka_consumer.offsets[partition] - 1:
                    return Message(partition=partition, offset=kafka_message[0],
                                   key=kafka_message[1].key, value=kafka_message[1].value)

    def _validate_offsets(self, auto_offset_reset):
        """ Validate the offsets for a topics by comparing the earliest
        available offsets with the consumer group offsets.
        python-kafka api does not check for offsets validity.
        When either a group does not exist yet or the saved offsets
        are older than the tail of the queue the fetch request fails.

        :param auto_offset_reset: If 'largest', the latest offsets (tail of the queue)
                              are used as new valid offsets. Otherwise ('smallest'),
                              the earliest offsets (head of the queue) are used.
        :type auto_offset_reset: string
        """

        # Disable autocommit to avoid committing offsets during seek
        saved_auto_commit = self.kafka_consumer.auto_commit
        self.kafka_consumer.auto_commit = False

        group_offsets = self.kafka_consumer.fetch_offsets
        # Fetch the earliest available offset (the older message)
        self.kafka_consumer.seek(0, 0)
        available = self.kafka_consumer.fetch_offsets

        # Validate the group offsets checking that they are > than the earliest
        # available offset
        if any([offset < available[k]
                for k, offset in group_offsets.iteritems()]):
            self.log.warning("Group offset for %s is too old..."
                             "Resetting offset", self.topic)
            if auto_offset_reset == 'largest':
                # Fetch the latest available offset (the newest message)
                self.log.debug("Reset to latest offsets")
                self.kafka_consumer.seek(-1, 2)
            else:
                # We don't need to seek the offset again to the earliest
                # offset. Because the first seek call already changed the
                # offsets.
                self.log.debug("Reset to earliest offset")
        else:
            # self.fetch_offsets is used for the kafka fetch request,
            # while self.offsets is used to store the last processed message
            # offsets. When we bootstrap the kafka consumer we need these two
            # dicts to be in sync with one other.
            self.kafka_consumer.offsets = group_offsets.copy()
            self.kafka_consumer.fetch_offsets = group_offsets.copy()
        self.kafka_consumer.auto_commit = saved_auto_commit


class KafkaConsumerBase(KafkaSimpleConsumer):
    """Kafka Consumer class. Inherit from
    :class:`yelp_kafka.consumer.KafkaSimpleConsumer`.

    Convenient base class to implement new kafka consumers with
    message processing logic.
    .. note: This class is thread safe.
    """

    def __init__(self, topic, config, partitions=None):
        super(KafkaConsumerBase, self).__init__(topic, config, partitions)
        self.termination_flag = Event()

    def initialize(self):
        """Initialize the consumer.
        When using in multiprocessing, this function should re-configure
        the logger instance (self.log), since it appears to be no longer
        working after the fork.
        Called only once when the consumer starts, and before connecting to kafka.

        .. note: implement in subclass.
        """
        pass

    def dispose(self):
        """Called after offsets commit and kafka connection termination.
        It is executed just before exiting the consumer loop.

        .. note: implement in subclass.
        """
        pass

    def process(self, message):
        """Process a messages.

        .. note: implement in subclass.

        :param message: message to process
        :type message: Message
        """
        pass

    def terminate(self):
        """Terminate the consumer.
        Set a termination variable. The consumer is terminated as soon
        as it receives the next message are the iter_timeout expires.
        """
        self.termination_flag.set()

    def run(self):
        """Fetch and process messages from kafka.
        Non returning function. It initialize the consumer, connect to kafka
        and start processing messages.

        :raises: MessageProcessError when the process function fails
        """
        self.initialize()
        try:
            # We explicitly catch and log the exception.
            self.connect()
        except:
            self.log.exception("Consumer topic %s, partition %s, config %s:"
                               " failed connecting to kafka", self.topic,
                               self.partitions, self.config)
            raise
        while True:
            for message in self:
                try:
                    self.process(message)
                except:
                    self.log.exception("Error processing message: %s", message)
                    raise ProcessMessageError("Error processing message: %s", message)
            if self.termination_flag.is_set():
                self._terminate()
                break

    def _terminate(self):
        """Commit offsets and terminate the consumer.
        """
        self.log.info("Terminating consumer topic %s ", self.topic)
        self.kafka_consumer.commit()
        self.client.close()
        self.dispose()<|MERGE_RESOLUTION|>--- conflicted
+++ resolved
@@ -62,20 +62,12 @@
             **self.config.get_simple_consumer_args()
         )
         self.log.debug(
-<<<<<<< HEAD
-            "Connected to kafka. Topic %s, partitions %s, %s", self.topic,
-            self.partitions, ','.join(
-                ['{0} {1}'.format(k, v)
-                 for k, v in self.config.get_simple_consumer_args().iteritems()]
-            ))
-=======
-            "Connected to kafka. Topic %s, group %s, partitions %s, %s",
+            "Connected to kafka. Topic %s, partitions %s, %s",
             self.topic,
-            self._config['group_id'],
             self.partitions,
-            ','.join(['%{0} %{1}'.format(k, self._config[k]) for k in CONSUMER_CONFIG_KEYS])
+            ','.join(['{0} {1}'.format(k, v) for k, v in \
+                      self.config.get_simple_consumer_args().iteritems()])
         )
->>>>>>> adb0e273
         self.kafka_consumer.provide_partition_info()
         self._validate_offsets(self.config.auto_offset_reset)
 
