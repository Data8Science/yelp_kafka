# -*- coding: utf-8 -*-
from __future__ import absolute_import
from __future__ import unicode_literals

import functools
import logging

from kafka.common import KafkaUnavailableError
from six.moves import cPickle as pickle


log = logging.getLogger(__name__)


def get_kafka_topics(kafkaclient):
    """Connect to kafka and fetch all the topics/partitions."""
    try:
        kafkaclient.load_metadata_for_topics()
    except KafkaUnavailableError:
        # Sometimes the kafka server closes the connection for inactivity
        # in this case the second call should succeed otherwise the kafka
        # server is down and we should fail
        log.debug("First call to kafka for loading metadata failed."
                  " Trying again.")
        kafkaclient.load_metadata_for_topics()
    return kafkaclient.topic_partitions


def make_scribe_topic(stream, datacenter):
    """Get a scribe topic name

    :param stream: scribe stream name
    :param datacenter: datacenter name
    :returns: topic name
    """
    return "scribe.{0}.{1}".format(datacenter, stream)


def _split_topic_name(topic_name):
    tokens = topic_name.split(".", 2)
    if len(tokens) < 3 or tokens[0] != "scribe":
        raise ValueError("Encountered wrongly formatted topic %s" % topic_name)
    else:
        return tokens


def extract_datacenter(topic_name):
    """Get the datacenter from a kafka topic name

    :param topic_name: Kafka topic name
    :returns: datacenter
    :raises: ValueError if the topic name does not conform to the expected
             format: "scribe.<datacenter>.<stream name>"
    """
    return _split_topic_name(topic_name)[1]


def extract_stream_name(topic_name):
    """Get the stream name from a kafka topic name

    :param topic_name: Kafka topic name
    :returns: stream name
    :raises: ValueError if the topic name does not conform to the expected
               format: "scribe.<datacenter>.<stream name>"
    """
    return _split_topic_name(topic_name)[2]


<<<<<<< HEAD
def get_default_responder_if_available():
    try:
        from yelp_kafka.yelp_metrics_responder import MeteoriteMetricsResponder
        return MeteoriteMetricsResponder()
    except ImportError:
        logging.error("yelp_meteorite is not present")
=======
def retry_if_kafka_unavailable_error(exception):
    """Returns true if the exception is of type KafkaUnavailableError

    :param: exception: the exception to be checked
    :returns boolean
    """
    return isinstance(exception, KafkaUnavailableError)


class memoized(object):
    """Decorator that caches a function's return value each time it is called.
    If called later with the same arguments, the cached value is returned, and
    the function is not re-evaluated.

    Based upon from http://wiki.python.org/moin/PythonDecoratorLibrary#Memoize
    Nota bene: this decorator memoizes /all/ calls to the function.  For a memoization
    decorator with limited cache size, consider:
    http://code.activestate.com/recipes/496879-memoize-decorator-function-with-cache-size-limit/
    """

    def __init__(self, func):
        self.func = func
        self.cache = {}

    def __call__(self, *args, **kwargs):
        # If the function args cannot be used as a cache hash key, fail fast
        key = pickle.dumps((args, kwargs))
        try:
            return self.cache[key]
        except KeyError:
            value = self.func(*args, **kwargs)
            self.cache[key] = value
            return value

    def __repr__(self):
        """Return the function's docstring."""
        return self.func.__doc__

    def __get__(self, obj, objtype):
        """Support instance methods."""
        return functools.partial(self.__call__, obj)
>>>>>>> 6b5286e4
<|MERGE_RESOLUTION|>--- conflicted
+++ resolved
@@ -66,14 +66,14 @@
     return _split_topic_name(topic_name)[2]
 
 
-<<<<<<< HEAD
 def get_default_responder_if_available():
     try:
         from yelp_kafka.yelp_metrics_responder import MeteoriteMetricsResponder
         return MeteoriteMetricsResponder()
     except ImportError:
         logging.error("yelp_meteorite is not present")
-=======
+
+
 def retry_if_kafka_unavailable_error(exception):
     """Returns true if the exception is of type KafkaUnavailableError
 
@@ -114,5 +114,4 @@
 
     def __get__(self, obj, objtype):
         """Support instance methods."""
-        return functools.partial(self.__call__, obj)
->>>>>>> 6b5286e4
+        return functools.partial(self.__call__, obj)