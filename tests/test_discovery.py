--- conflicted
+++ resolved
@@ -8,11 +8,8 @@
 
 import mock
 import pytest
-<<<<<<< HEAD
+import six
 from bravado.exception import HTTPError
-=======
-import six
->>>>>>> 4241578a
 
 from yelp_kafka import config
 from yelp_kafka import discovery
