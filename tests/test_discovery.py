--- conflicted
+++ resolved
@@ -1,10 +1,8 @@
-<<<<<<< HEAD
-import collections
-=======
 # -*- coding: utf-8 -*-
 from __future__ import absolute_import
 from __future__ import unicode_literals
->>>>>>> c4d9b028
+
+import collections
 
 import mock
 import pytest
